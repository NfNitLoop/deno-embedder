--- conflicted
+++ resolved
@@ -237,9 +237,7 @@
 
 }
 
-<<<<<<< HEAD
-async function compress(data: Uint8Array, compression: CompressionFormat): Promise<Uint8Array> {
-=======
+
 function relativeEmbedImport(embedFilePath: string) {
     const url = embed.importMeta.url
     
@@ -254,8 +252,7 @@
     return path.posix.relative(dest.pathname, meta.pathname)
 }
 
-async function compress(data: Uint8Array, compression: string): Promise<Uint8Array> {
->>>>>>> 0638fe83
+async function compress(data: Uint8Array, compression: CompressionFormat): Promise<Uint8Array> {
     let input = new Blob([data])
     let cs = new CompressionStream(compression)
     let stream = input.stream().pipeThrough(cs)
