{
  "version": "3",
  "packages": {
    "specifiers": {
      "jsr:@cliffy/command@1.0.0-rc.4": "jsr:@cliffy/command@1.0.0-rc.4",
      "jsr:@cliffy/flags@1.0.0-rc.4": "jsr:@cliffy/flags@1.0.0-rc.4",
      "jsr:@cliffy/table@1.0.0-rc.4": "jsr:@cliffy/table@1.0.0-rc.4",
<<<<<<< HEAD
      "jsr:@hono/hono@^4.0.0": "jsr:@hono/hono@4.4.7",
=======
      "jsr:@david/dax": "jsr:@david/dax@0.41.0",
      "jsr:@david/dax@0.41": "jsr:@david/dax@0.41.0",
      "jsr:@david/which@^0.4.1": "jsr:@david/which@0.4.1",
>>>>>>> 7c8813bd
      "jsr:@luca/esbuild-deno-loader@^0.10.3": "jsr:@luca/esbuild-deno-loader@0.10.3",
      "jsr:@oak/commons@0.10": "jsr:@oak/commons@0.10.1",
      "jsr:@oak/oak@16.0.0": "jsr:@oak/oak@16.0.0",
      "jsr:@std/assert": "jsr:@std/assert@0.225.3",
      "jsr:@std/assert@0.222": "jsr:@std/assert@0.222.1",
      "jsr:@std/assert@0.223": "jsr:@std/assert@0.223.0",
      "jsr:@std/assert@^0.196.0": "jsr:@std/assert@0.196.0",
      "jsr:@std/assert@^0.213.1": "jsr:@std/assert@0.213.1",
      "jsr:@std/assert@^0.221.0": "jsr:@std/assert@0.221.0",
      "jsr:@std/assert@^0.222.1": "jsr:@std/assert@0.222.1",
      "jsr:@std/assert@^0.223.0": "jsr:@std/assert@0.223.0",
      "jsr:@std/assert@^0.225.0": "jsr:@std/assert@0.225.3",
      "jsr:@std/assert@^0.225.2": "jsr:@std/assert@0.225.3",
      "jsr:@std/async@0.196.0": "jsr:@std/async@0.196.0",
      "jsr:@std/bytes@0.222": "jsr:@std/bytes@0.222.1",
      "jsr:@std/bytes@0.223": "jsr:@std/bytes@0.223.0",
      "jsr:@std/bytes@^0.221.0": "jsr:@std/bytes@0.221.0",
      "jsr:@std/bytes@^0.223.0": "jsr:@std/bytes@0.223.0",
      "jsr:@std/console@0.221": "jsr:@std/console@0.221.0",
      "jsr:@std/crypto@0.222": "jsr:@std/crypto@0.222.1",
      "jsr:@std/crypto@0.223": "jsr:@std/crypto@0.223.0",
      "jsr:@std/encoding@0.213": "jsr:@std/encoding@0.213.1",
      "jsr:@std/encoding@0.224.0": "jsr:@std/encoding@0.224.0",
      "jsr:@std/encoding@^0.222.1": "jsr:@std/encoding@0.222.1",
      "jsr:@std/encoding@^0.223.0": "jsr:@std/encoding@0.223.0",
      "jsr:@std/fmt@0.221": "jsr:@std/fmt@0.221.0",
      "jsr:@std/fmt@^0.221.0": "jsr:@std/fmt@0.221.0",
      "jsr:@std/fs@0.221.0": "jsr:@std/fs@0.221.0",
      "jsr:@std/fs@0.229.0": "jsr:@std/fs@0.229.0",
      "jsr:@std/http@0.222": "jsr:@std/http@0.222.1",
      "jsr:@std/http@0.223": "jsr:@std/http@0.223.0",
      "jsr:@std/internal@^1.0.0": "jsr:@std/internal@1.0.0",
      "jsr:@std/io@0.221.0": "jsr:@std/io@0.221.0",
      "jsr:@std/io@0.223": "jsr:@std/io@0.223.0",
      "jsr:@std/io@^0.221.0": "jsr:@std/io@0.221.0",
      "jsr:@std/json@^0.213.1": "jsr:@std/json@0.213.1",
      "jsr:@std/jsonc@0.213": "jsr:@std/jsonc@0.213.1",
      "jsr:@std/media-types@0.222": "jsr:@std/media-types@0.222.1",
      "jsr:@std/media-types@0.223": "jsr:@std/media-types@0.223.0",
      "jsr:@std/media-types@0.224.0": "jsr:@std/media-types@0.224.0",
      "jsr:@std/path": "jsr:@std/path@0.225.1",
      "jsr:@std/path@0.213": "jsr:@std/path@0.213.1",
      "jsr:@std/path@0.221.0": "jsr:@std/path@0.221.0",
      "jsr:@std/path@0.223": "jsr:@std/path@0.223.0",
      "jsr:@std/path@0.225.0": "jsr:@std/path@0.225.0",
      "jsr:@std/path@^0.221.0": "jsr:@std/path@0.221.0",
      "jsr:@std/path@^0.225.0": "jsr:@std/path@0.225.1",
      "jsr:@std/streams@0.221.0": "jsr:@std/streams@0.221.0",
      "jsr:@std/text@0.221": "jsr:@std/text@0.221.0",
      "npm:@types/node": "npm:@types/node@18.16.19",
      "npm:esbuild@0.21.1": "npm:esbuild@0.21.1",
      "npm:path-to-regexp@6.2.1": "npm:path-to-regexp@6.2.1"
    },
    "jsr": {
      "@cliffy/command@1.0.0-rc.4": {
        "integrity": "709884ffe0f53ce3edafa92b58223634397878fbf6dcabe0c74ea0108273b9f7",
        "dependencies": [
          "jsr:@cliffy/flags@1.0.0-rc.4",
          "jsr:@cliffy/table@1.0.0-rc.4",
          "jsr:@std/fmt@0.221",
          "jsr:@std/text@0.221"
        ]
      },
      "@cliffy/flags@1.0.0-rc.4": {
        "integrity": "29f370ade4ddf6e150a4d25fc44661234c19870ffcf7fb07cd100f1843fcd6e1"
      },
      "@cliffy/table@1.0.0-rc.4": {
        "integrity": "990e4e0b3910e6c9cf7a5b4318b8f5e121cf681494c94fd113febb9b4d4c0741",
        "dependencies": [
          "jsr:@std/console@0.221"
        ]
      },
<<<<<<< HEAD
      "@hono/hono@4.4.7": {
        "integrity": "069f612a089362e59786ea925d19fa834096fe92bf4f4b8dd572c508a3a708aa"
=======
      "@david/dax@0.41.0": {
        "integrity": "9e1ecf66a0415962cc8ad3ba4e3fa93ce0f1a1cc797dd95c36fdfb6977dc7fc8",
        "dependencies": [
          "jsr:@david/which@^0.4.1",
          "jsr:@std/fmt@^0.221.0",
          "jsr:@std/fs@0.221.0",
          "jsr:@std/io@0.221.0",
          "jsr:@std/path@0.221.0",
          "jsr:@std/streams@0.221.0"
        ]
      },
      "@david/which@0.4.1": {
        "integrity": "896a682b111f92ab866cc70c5b4afab2f5899d2f9bde31ed00203b9c250f225e"
>>>>>>> 7c8813bd
      },
      "@luca/esbuild-deno-loader@0.10.3": {
        "integrity": "32fc93f7e7f78060234fd5929a740668aab1c742b808c6048b57f9aaea514921",
        "dependencies": [
          "jsr:@std/encoding@0.213",
          "jsr:@std/jsonc@0.213",
          "jsr:@std/path@0.213"
        ]
      },
      "@oak/commons@0.10.1": {
        "integrity": "4775ebf70782b0c5d95958d85b2425b3fbdff06f57654aa4143dbcb23b923cf4",
        "dependencies": [
          "jsr:@std/assert@0.222",
          "jsr:@std/bytes@0.222",
          "jsr:@std/crypto@0.222",
          "jsr:@std/http@0.222",
          "jsr:@std/media-types@0.222"
        ]
      },
      "@oak/oak@16.0.0": {
        "integrity": "a98756fb4bf69f728c9a5179ff4157620946c5969bcaa3d6bd64cca8b198f74e",
        "dependencies": [
          "jsr:@oak/commons@0.10",
          "jsr:@std/assert@0.223",
          "jsr:@std/bytes@0.223",
          "jsr:@std/crypto@0.223",
          "jsr:@std/http@0.223",
          "jsr:@std/io@0.223",
          "jsr:@std/media-types@0.223",
          "jsr:@std/path@0.223",
          "npm:path-to-regexp@6.2.1"
        ]
      },
      "@std/assert@0.196.0": {
        "integrity": "ede8c09c2bb176dc9356c04d2548412e492a58dcf73aad0965695a4d8336f66b"
      },
      "@std/assert@0.213.1": {
        "integrity": "24c28178b30c8e0782c18e8e94ea72b16282207569cdd10ffb9d1d26f2edebfe"
      },
      "@std/assert@0.221.0": {
        "integrity": "a5f1aa6e7909dbea271754fd4ab3f4e687aeff4873b4cef9a320af813adb489a"
      },
      "@std/assert@0.222.1": {
        "integrity": "691637161ee584a9919d1f9950ddd1272feb8e0a19e83aa5b7563cedaf73d74c"
      },
      "@std/assert@0.223.0": {
        "integrity": "eb8d6d879d76e1cc431205bd346ed4d88dc051c6366365b1af47034b0670be24"
      },
      "@std/assert@0.225.3": {
        "integrity": "b3c2847aecf6955b50644cdb9cf072004ea3d1998dd7579fc0acb99dbb23bd4f",
        "dependencies": [
          "jsr:@std/internal@^1.0.0"
        ]
      },
      "@std/async@0.196.0": {
        "integrity": "bd572776dfdf94bcbe00ceea1263e06f0c0060ff258f8a5cf644c5b43992755a",
        "dependencies": [
          "jsr:@std/assert@^0.196.0"
        ]
      },
      "@std/bytes@0.221.0": {
        "integrity": "64a047011cf833890a4a2ab7293ac55a1b4f5a050624ebc6a0159c357de91966"
      },
      "@std/bytes@0.222.1": {
        "integrity": "04dbf33e889ed5f9f6a87bc6b6b882dc105fffae6d2b042f832d92d4f34771c0"
      },
      "@std/bytes@0.223.0": {
        "integrity": "84b75052cd8680942c397c2631318772b295019098f40aac5c36cead4cba51a8"
      },
      "@std/console@0.221.0": {
        "integrity": "8f2afc1f3f14f5d6039c0c767f057e4aa1897d2210e167c4667cb155cafb9d11"
      },
      "@std/crypto@0.222.1": {
        "integrity": "d5b9e6c704fadbcc384cd42c0b603ad4aea710ece0ff26426602681b64fd237c",
        "dependencies": [
          "jsr:@std/assert@^0.222.1"
        ]
      },
      "@std/crypto@0.223.0": {
        "integrity": "1aa9555ff56b09e197ad988ea200f84bc6781fd4fd83f3a156ee44449af93000",
        "dependencies": [
          "jsr:@std/assert@^0.223.0",
          "jsr:@std/encoding@^0.223.0"
        ]
      },
      "@std/encoding@0.213.1": {
        "integrity": "fcbb6928713dde941a18ca5db88ca1544d0755ec8fb20fe61e2dc8144b390c62"
      },
      "@std/encoding@0.222.1": {
        "integrity": "fb6c1d38722feebc8d4a5efa3eb2039ecec0d50d053186240484d0c4a4ce1006"
      },
      "@std/encoding@0.223.0": {
        "integrity": "2b5615a75e00337ce113f34cf2f9b8c18182c751a8dcc8b1a2c2fc0e117bef00"
      },
      "@std/encoding@0.224.0": {
        "integrity": "efb6dca97d3e9c31392bd5c8cfd9f9fc9decf5a1f4d1f78af7900a493bcf89b5"
      },
      "@std/fmt@0.221.0": {
        "integrity": "379fed69bdd9731110f26b9085aeb740606b20428ce6af31ef6bd45ef8efa62a"
      },
      "@std/fs@0.221.0": {
        "integrity": "028044450299de8ed5a716ade4e6d524399f035513b85913794f4e81f07da286",
        "dependencies": [
          "jsr:@std/assert@^0.221.0",
          "jsr:@std/path@^0.221.0"
        ]
      },
      "@std/fs@0.229.0": {
        "integrity": "c353340334dd25b879c4e6e72371b2664da2bd41b633b5837c7249c04d90903d",
        "dependencies": [
          "jsr:@std/assert@^0.225.0",
          "jsr:@std/path@^0.225.0"
        ]
      },
      "@std/http@0.222.1": {
        "integrity": "a3c731ec6040927aa37d8378b9e6b467e2e3068c1f97838a6e79ee3bdc103521",
        "dependencies": [
          "jsr:@std/encoding@^0.222.1"
        ]
      },
      "@std/http@0.223.0": {
        "integrity": "15ab8a0c5a7e9d5be017a15b01600f20f66602ceec48b378939fa24fcec522aa",
        "dependencies": [
          "jsr:@std/assert@^0.223.0",
          "jsr:@std/encoding@^0.223.0"
        ]
      },
      "@std/internal@1.0.0": {
        "integrity": "ac6a6dfebf838582c4b4f61a6907374e27e05bedb6ce276e0f1608fe84e7cd9a"
      },
      "@std/io@0.221.0": {
        "integrity": "faf7f8700d46ab527fa05cc6167f4b97701a06c413024431c6b4d207caa010da",
        "dependencies": [
          "jsr:@std/assert@^0.221.0",
          "jsr:@std/bytes@^0.221.0"
        ]
      },
      "@std/io@0.223.0": {
        "integrity": "2d8c3c2ab3a515619b90da2c6ff5ea7b75a94383259ef4d02116b228393f84f1",
        "dependencies": [
          "jsr:@std/bytes@^0.223.0"
        ]
      },
      "@std/json@0.213.1": {
        "integrity": "f572b1de605d07c4a5602445dac54bfc51b1fb87a3710a17aed2608bfca54e68"
      },
      "@std/jsonc@0.213.1": {
        "integrity": "5578f21aa583b7eb7317eed077ffcde47b294f1056bdbb9aacec407758637bfe",
        "dependencies": [
          "jsr:@std/assert@^0.213.1",
          "jsr:@std/json@^0.213.1"
        ]
      },
      "@std/media-types@0.222.1": {
        "integrity": "147cbd7f29fb4480625ccdad679637f945437f455534049eb7c95977b973a137"
      },
      "@std/media-types@0.223.0": {
        "integrity": "84684680c2eb6bc6d9369c6d6f26a49decaf2c7603ff531862dda575d9d6776e"
      },
      "@std/media-types@0.224.0": {
        "integrity": "5ac87989393f8cb1c81bee02aef6f5d4c8289b416deabc04f9ad25dff292d0b0"
      },
      "@std/path@0.213.1": {
        "integrity": "f187bf278a172752e02fcbacf6bd78a335ed320d080a7ed3a5a59c3e88abc673",
        "dependencies": [
          "jsr:@std/assert@^0.213.1"
        ]
      },
      "@std/path@0.221.0": {
        "integrity": "0a36f6b17314ef653a3a1649740cc8db51b25a133ecfe838f20b79a56ebe0095",
        "dependencies": [
          "jsr:@std/assert@^0.221.0"
        ]
      },
      "@std/path@0.223.0": {
        "integrity": "593963402d7e6597f5a6e620931661053572c982fc014000459edc1f93cc3989",
        "dependencies": [
          "jsr:@std/assert@^0.223.0"
        ]
      },
      "@std/path@0.225.0": {
        "integrity": "044ed8d9ca76fa997ff1d30d48fc7756b4389bf6ce1ff9710633a2d174343bb3",
        "dependencies": [
          "jsr:@std/assert@^0.225.0"
        ]
      },
      "@std/path@0.225.1": {
        "integrity": "8c3220635a73730eb51fe43de9e10b79e2724a5bb8638b9355d35ae012fd9429",
        "dependencies": [
          "jsr:@std/assert@^0.225.2"
        ]
      },
      "@std/streams@0.221.0": {
        "integrity": "47f2f74634b47449277c0ee79fe878da4424b66bd8975c032e3afdca88986e61",
        "dependencies": [
          "jsr:@std/io@^0.221.0"
        ]
      },
      "@std/text@0.221.0": {
        "integrity": "a2f89ceb0d8851cd33e6774064621a1da9fbc36578cf4f02c5b5bcd7e8c84b67",
        "dependencies": [
          "jsr:@std/assert@^0.221.0"
        ]
      }
    },
    "npm": {
      "@esbuild/aix-ppc64@0.21.1": {
        "integrity": "sha512-O7yppwipkXvnEPjzkSXJRk2g4bS8sUx9p9oXHq9MU/U7lxUzZVsnFZMDTmeeX9bfQxrFcvOacl/ENgOh0WP9pA==",
        "dependencies": {}
      },
      "@esbuild/android-arm64@0.21.1": {
        "integrity": "sha512-jXhccq6es+onw7x8MxoFnm820mz7sGa9J14kLADclmiEUH4fyj+FjR6t0M93RgtlI/awHWhtF0Wgfhqgf9gDZA==",
        "dependencies": {}
      },
      "@esbuild/android-arm@0.21.1": {
        "integrity": "sha512-hh3jKWikdnTtHCglDAeVO3Oyh8MaH8xZUaWMiCCvJ9/c3NtPqZq+CACOlGTxhddypXhl+8B45SeceYBfB/e8Ow==",
        "dependencies": {}
      },
      "@esbuild/android-x64@0.21.1": {
        "integrity": "sha512-NPObtlBh4jQHE01gJeucqEhdoD/4ya2owSIS8lZYS58aR0x7oZo9lB2lVFxgTANSa5MGCBeoQtr+yA9oKCGPvA==",
        "dependencies": {}
      },
      "@esbuild/darwin-arm64@0.21.1": {
        "integrity": "sha512-BLT7TDzqsVlQRmJfO/FirzKlzmDpBWwmCUlyggfzUwg1cAxVxeA4O6b1XkMInlxISdfPAOunV9zXjvh5x99Heg==",
        "dependencies": {}
      },
      "@esbuild/darwin-x64@0.21.1": {
        "integrity": "sha512-D3h3wBQmeS/vp93O4B+SWsXB8HvRDwMyhTNhBd8yMbh5wN/2pPWRW5o/hM3EKgk9bdKd9594lMGoTCTiglQGRQ==",
        "dependencies": {}
      },
      "@esbuild/freebsd-arm64@0.21.1": {
        "integrity": "sha512-/uVdqqpNKXIxT6TyS/oSK4XE4xWOqp6fh4B5tgAwozkyWdylcX+W4YF2v6SKsL4wCQ5h1bnaSNjWPXG/2hp8AQ==",
        "dependencies": {}
      },
      "@esbuild/freebsd-x64@0.21.1": {
        "integrity": "sha512-paAkKN1n1jJitw+dAoR27TdCzxRl1FOEITx3h201R6NoXUojpMzgMLdkXVgCvaCSCqwYkeGLoe9UVNRDKSvQgw==",
        "dependencies": {}
      },
      "@esbuild/linux-arm64@0.21.1": {
        "integrity": "sha512-G65d08YoH00TL7Xg4LaL3gLV21bpoAhQ+r31NUu013YB7KK0fyXIt05VbsJtpqh/6wWxoLJZOvQHYnodRrnbUQ==",
        "dependencies": {}
      },
      "@esbuild/linux-arm@0.21.1": {
        "integrity": "sha512-tRHnxWJnvNnDpNVnsyDhr1DIQZUfCXlHSCDohbXFqmg9W4kKR7g8LmA3kzcwbuxbRMKeit8ladnCabU5f2traA==",
        "dependencies": {}
      },
      "@esbuild/linux-ia32@0.21.1": {
        "integrity": "sha512-tt/54LqNNAqCz++QhxoqB9+XqdsaZOtFD/srEhHYwBd3ZUOepmR1Eeot8bS+Q7BiEvy9vvKbtpHf+r6q8hF5UA==",
        "dependencies": {}
      },
      "@esbuild/linux-loong64@0.21.1": {
        "integrity": "sha512-MhNalK6r0nZD0q8VzUBPwheHzXPr9wronqmZrewLfP7ui9Fv1tdPmg6e7A8lmg0ziQCziSDHxh3cyRt4YMhGnQ==",
        "dependencies": {}
      },
      "@esbuild/linux-mips64el@0.21.1": {
        "integrity": "sha512-YCKVY7Zen5rwZV+nZczOhFmHaeIxR4Zn3jcmNH53LbgF6IKRwmrMywqDrg4SiSNApEefkAbPSIzN39FC8VsxPg==",
        "dependencies": {}
      },
      "@esbuild/linux-ppc64@0.21.1": {
        "integrity": "sha512-bw7bcQ+270IOzDV4mcsKAnDtAFqKO0jVv3IgRSd8iM0ac3L8amvCrujRVt1ajBTJcpDaFhIX+lCNRKteoDSLig==",
        "dependencies": {}
      },
      "@esbuild/linux-riscv64@0.21.1": {
        "integrity": "sha512-ARmDRNkcOGOm1AqUBSwRVDfDeD9hGYRfkudP2QdoonBz1ucWVnfBPfy7H4JPI14eYtZruRSczJxyu7SRYDVOcg==",
        "dependencies": {}
      },
      "@esbuild/linux-s390x@0.21.1": {
        "integrity": "sha512-o73TcUNMuoTZlhwFdsgr8SfQtmMV58sbgq6gQq9G1xUiYnHMTmJbwq65RzMx89l0iya69lR4bxBgtWiiOyDQZA==",
        "dependencies": {}
      },
      "@esbuild/linux-x64@0.21.1": {
        "integrity": "sha512-da4/1mBJwwgJkbj4fMH7SOXq2zapgTo0LKXX1VUZ0Dxr+e8N0WbS80nSZ5+zf3lvpf8qxrkZdqkOqFfm57gXwA==",
        "dependencies": {}
      },
      "@esbuild/netbsd-x64@0.21.1": {
        "integrity": "sha512-CPWs0HTFe5woTJN5eKPvgraUoRHrCtzlYIAv9wBC+FAyagBSaf+UdZrjwYyTGnwPGkThV4OCI7XibZOnPvONVw==",
        "dependencies": {}
      },
      "@esbuild/openbsd-x64@0.21.1": {
        "integrity": "sha512-xxhTm5QtzNLc24R0hEkcH+zCx/o49AsdFZ0Cy5zSd/5tOj4X2g3/2AJB625NoadUuc4A8B3TenLJoYdWYOYCew==",
        "dependencies": {}
      },
      "@esbuild/sunos-x64@0.21.1": {
        "integrity": "sha512-CWibXszpWys1pYmbr9UiKAkX6x+Sxw8HWtw1dRESK1dLW5fFJ6rMDVw0o8MbadusvVQx1a8xuOxnHXT941Hp1A==",
        "dependencies": {}
      },
      "@esbuild/win32-arm64@0.21.1": {
        "integrity": "sha512-jb5B4k+xkytGbGUS4T+Z89cQJ9DJ4lozGRSV+hhfmCPpfJ3880O31Q1srPCimm+V6UCbnigqD10EgDNgjvjerQ==",
        "dependencies": {}
      },
      "@esbuild/win32-ia32@0.21.1": {
        "integrity": "sha512-PgyFvjJhXqHn1uxPhyN1wZ6dIomKjiLUQh1LjFvjiV1JmnkZ/oMPrfeEAZg5R/1ftz4LZWZr02kefNIQ5SKREQ==",
        "dependencies": {}
      },
      "@esbuild/win32-x64@0.21.1": {
        "integrity": "sha512-W9NttRZQR5ehAiqHGDnvfDaGmQOm6Fi4vSlce8mjM75x//XKuVAByohlEX6N17yZnVXxQFuh4fDRunP8ca6bfA==",
        "dependencies": {}
      },
      "@types/node@18.16.19": {
        "integrity": "sha512-IXl7o+R9iti9eBW4Wg2hx1xQDig183jj7YLn8F7udNceyfkbn1ZxmzZXuak20gR40D7pIkIY1kYGx5VIGbaHKA==",
        "dependencies": {}
      },
      "esbuild@0.21.1": {
        "integrity": "sha512-GPqx+FX7mdqulCeQ4TsGZQ3djBJkx5k7zBGtqt9ycVlWNg8llJ4RO9n2vciu8BN2zAEs6lPbPl0asZsAh7oWzg==",
        "dependencies": {
          "@esbuild/aix-ppc64": "@esbuild/aix-ppc64@0.21.1",
          "@esbuild/android-arm": "@esbuild/android-arm@0.21.1",
          "@esbuild/android-arm64": "@esbuild/android-arm64@0.21.1",
          "@esbuild/android-x64": "@esbuild/android-x64@0.21.1",
          "@esbuild/darwin-arm64": "@esbuild/darwin-arm64@0.21.1",
          "@esbuild/darwin-x64": "@esbuild/darwin-x64@0.21.1",
          "@esbuild/freebsd-arm64": "@esbuild/freebsd-arm64@0.21.1",
          "@esbuild/freebsd-x64": "@esbuild/freebsd-x64@0.21.1",
          "@esbuild/linux-arm": "@esbuild/linux-arm@0.21.1",
          "@esbuild/linux-arm64": "@esbuild/linux-arm64@0.21.1",
          "@esbuild/linux-ia32": "@esbuild/linux-ia32@0.21.1",
          "@esbuild/linux-loong64": "@esbuild/linux-loong64@0.21.1",
          "@esbuild/linux-mips64el": "@esbuild/linux-mips64el@0.21.1",
          "@esbuild/linux-ppc64": "@esbuild/linux-ppc64@0.21.1",
          "@esbuild/linux-riscv64": "@esbuild/linux-riscv64@0.21.1",
          "@esbuild/linux-s390x": "@esbuild/linux-s390x@0.21.1",
          "@esbuild/linux-x64": "@esbuild/linux-x64@0.21.1",
          "@esbuild/netbsd-x64": "@esbuild/netbsd-x64@0.21.1",
          "@esbuild/openbsd-x64": "@esbuild/openbsd-x64@0.21.1",
          "@esbuild/sunos-x64": "@esbuild/sunos-x64@0.21.1",
          "@esbuild/win32-arm64": "@esbuild/win32-arm64@0.21.1",
          "@esbuild/win32-ia32": "@esbuild/win32-ia32@0.21.1",
          "@esbuild/win32-x64": "@esbuild/win32-x64@0.21.1"
        }
      },
      "path-to-regexp@6.2.1": {
        "integrity": "sha512-JLyh7xT1kizaEvcaXOQwOc2/Yhw6KZOvPf1S8401UyLk86CU79LN3vl7ztXGm/pZ+YjoyAJ4rxmHwbkBXJX+yw==",
        "dependencies": {}
      }
    }
  },
  "remote": {}
}<|MERGE_RESOLUTION|>--- conflicted
+++ resolved
@@ -5,13 +5,9 @@
       "jsr:@cliffy/command@1.0.0-rc.4": "jsr:@cliffy/command@1.0.0-rc.4",
       "jsr:@cliffy/flags@1.0.0-rc.4": "jsr:@cliffy/flags@1.0.0-rc.4",
       "jsr:@cliffy/table@1.0.0-rc.4": "jsr:@cliffy/table@1.0.0-rc.4",
-<<<<<<< HEAD
-      "jsr:@hono/hono@^4.0.0": "jsr:@hono/hono@4.4.7",
-=======
-      "jsr:@david/dax": "jsr:@david/dax@0.41.0",
       "jsr:@david/dax@0.41": "jsr:@david/dax@0.41.0",
       "jsr:@david/which@^0.4.1": "jsr:@david/which@0.4.1",
->>>>>>> 7c8813bd
+      "jsr:@hono/hono@^4.0.0": "jsr:@hono/hono@4.4.7",
       "jsr:@luca/esbuild-deno-loader@^0.10.3": "jsr:@luca/esbuild-deno-loader@0.10.3",
       "jsr:@oak/commons@0.10": "jsr:@oak/commons@0.10.1",
       "jsr:@oak/oak@16.0.0": "jsr:@oak/oak@16.0.0",
@@ -24,7 +20,6 @@
       "jsr:@std/assert@^0.222.1": "jsr:@std/assert@0.222.1",
       "jsr:@std/assert@^0.223.0": "jsr:@std/assert@0.223.0",
       "jsr:@std/assert@^0.225.0": "jsr:@std/assert@0.225.3",
-      "jsr:@std/assert@^0.225.2": "jsr:@std/assert@0.225.3",
       "jsr:@std/async@0.196.0": "jsr:@std/async@0.196.0",
       "jsr:@std/bytes@0.222": "jsr:@std/bytes@0.222.1",
       "jsr:@std/bytes@0.223": "jsr:@std/bytes@0.223.0",
@@ -52,16 +47,15 @@
       "jsr:@std/media-types@0.222": "jsr:@std/media-types@0.222.1",
       "jsr:@std/media-types@0.223": "jsr:@std/media-types@0.223.0",
       "jsr:@std/media-types@0.224.0": "jsr:@std/media-types@0.224.0",
-      "jsr:@std/path": "jsr:@std/path@0.225.1",
+      "jsr:@std/path": "jsr:@std/path@0.225.0",
       "jsr:@std/path@0.213": "jsr:@std/path@0.213.1",
       "jsr:@std/path@0.221.0": "jsr:@std/path@0.221.0",
       "jsr:@std/path@0.223": "jsr:@std/path@0.223.0",
       "jsr:@std/path@0.225.0": "jsr:@std/path@0.225.0",
       "jsr:@std/path@^0.221.0": "jsr:@std/path@0.221.0",
-      "jsr:@std/path@^0.225.0": "jsr:@std/path@0.225.1",
+      "jsr:@std/path@^0.225.0": "jsr:@std/path@0.225.0",
       "jsr:@std/streams@0.221.0": "jsr:@std/streams@0.221.0",
       "jsr:@std/text@0.221": "jsr:@std/text@0.221.0",
-      "npm:@types/node": "npm:@types/node@18.16.19",
       "npm:esbuild@0.21.1": "npm:esbuild@0.21.1",
       "npm:path-to-regexp@6.2.1": "npm:path-to-regexp@6.2.1"
     },
@@ -84,10 +78,6 @@
           "jsr:@std/console@0.221"
         ]
       },
-<<<<<<< HEAD
-      "@hono/hono@4.4.7": {
-        "integrity": "069f612a089362e59786ea925d19fa834096fe92bf4f4b8dd572c508a3a708aa"
-=======
       "@david/dax@0.41.0": {
         "integrity": "9e1ecf66a0415962cc8ad3ba4e3fa93ce0f1a1cc797dd95c36fdfb6977dc7fc8",
         "dependencies": [
@@ -101,7 +91,9 @@
       },
       "@david/which@0.4.1": {
         "integrity": "896a682b111f92ab866cc70c5b4afab2f5899d2f9bde31ed00203b9c250f225e"
->>>>>>> 7c8813bd
+      },
+      "@hono/hono@4.4.7": {
+        "integrity": "069f612a089362e59786ea925d19fa834096fe92bf4f4b8dd572c508a3a708aa"
       },
       "@luca/esbuild-deno-loader@0.10.3": {
         "integrity": "32fc93f7e7f78060234fd5929a740668aab1c742b808c6048b57f9aaea514921",
@@ -288,12 +280,6 @@
           "jsr:@std/assert@^0.225.0"
         ]
       },
-      "@std/path@0.225.1": {
-        "integrity": "8c3220635a73730eb51fe43de9e10b79e2724a5bb8638b9355d35ae012fd9429",
-        "dependencies": [
-          "jsr:@std/assert@^0.225.2"
-        ]
-      },
       "@std/streams@0.221.0": {
         "integrity": "47f2f74634b47449277c0ee79fe878da4424b66bd8975c032e3afdca88986e61",
         "dependencies": [
@@ -398,10 +384,6 @@
       },
       "@esbuild/win32-x64@0.21.1": {
         "integrity": "sha512-W9NttRZQR5ehAiqHGDnvfDaGmQOm6Fi4vSlce8mjM75x//XKuVAByohlEX6N17yZnVXxQFuh4fDRunP8ca6bfA==",
-        "dependencies": {}
-      },
-      "@types/node@18.16.19": {
-        "integrity": "sha512-IXl7o+R9iti9eBW4Wg2hx1xQDig183jj7YLn8F7udNceyfkbn1ZxmzZXuak20gR40D7pIkIY1kYGx5VIGbaHKA==",
         "dependencies": {}
       },
       "esbuild@0.21.1": {
